--- conflicted
+++ resolved
@@ -157,15 +157,12 @@
 		}
 	}
 
-<<<<<<< HEAD
-=======
 	if iters == nil && !nameTagFound && len(query.TagMatchers) > 0 {
 		iters, err = q.handler.getSeriesIterators("")
 		if err != nil {
 			return m3.SeriesFetchResult{}, noop, err
 		}
 	}
->>>>>>> eec6a8ef
 	
 	if iters == nil || iters.Len() == 0 {
 		randomSeries, ignoreFilter, err = q.generateRandomSeries(query)
