--- conflicted
+++ resolved
@@ -442,10 +442,6 @@
 		jw.EndObject()
 
 		jw.BeginObjectField("value")
-<<<<<<< HEAD
-		vals := s.Values()
-		length := s.Len()
-		dp := vals.DatapointAt(length - 1)
 
 		onlynans := true
 		for a := 0; a < length; a++ {
@@ -455,8 +451,6 @@
 			}
 		}
 
-=======
->>>>>>> 2c4f65c0
 		jw.BeginArray()
 		jw.WriteInt(int(dp.Timestamp.Unix()))
 		if math.IsNaN(dp.Value) && !onlynans {
